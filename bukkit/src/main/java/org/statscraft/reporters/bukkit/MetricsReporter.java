--- conflicted
+++ resolved
@@ -23,7 +23,6 @@
 import java.io.OutputStream;
 import java.net.URL;
 import java.net.URLConnection;
-import java.util.Arrays;
 import java.util.HashMap;
 import java.util.List;
 import java.util.Map;
@@ -94,7 +93,6 @@
         customData = new HashMap<>();
     }
 
-<<<<<<< HEAD
     /**
      * Method that adds custom data to send with the plugin metrics
      *
@@ -105,38 +103,21 @@
      * @throws IllegalArgumentException if the customdata name or value is invalid
      */
     public void addCustomData(String key, String value) throws IllegalStateException, IllegalArgumentException {
-=======
-    public MetricsReporter addCustomData(String key, Object value) {
->>>>>>> b7ec6690
         if (started) {
             throw new IllegalStateException("Can't add custom data when the metrics service is running!");
         }
-        if (customData.size() > MAX_CUSTOMDATA_COUNT) {
+        if (customData.size() == MAX_CUSTOMDATA_COUNT) {
             throw new IllegalStateException("Reached the maximum count of custom data!");
         }
         if (key.length() > MAX_CUSTOMDATA_KEY_LENGTH) {
             throw new IllegalArgumentException("The custom data key can't be longer than "
                 + MAX_CUSTOMDATA_KEY_LENGTH + " characters!");
         }
-<<<<<<< HEAD
         if (key.length() > MAX_CUSTOMDATA_VALUE_LENGTH) {
-=======
-        String valueStr = String.valueOf(value);
-        if (valueStr.length() > MAX_CUSTOMDATA_VALUE_LENGTH) {
->>>>>>> b7ec6690
             throw new IllegalArgumentException("The custom data value can't be longer than "
                 + MAX_CUSTOMDATA_VALUE_LENGTH + " characters!");
         }
-        customData.put(key, valueStr);
-        return this;
-    }
-
-    public String getCustomData(String key) {
-        return customData.get(key);
-    }
-
-    public void removeCustomData(String key) {
-        customData.remove(key);
+        customData.put(key, value);
     }
 
     /**
@@ -209,7 +190,10 @@
         return true;
     }
 
-    private void checkNewerVersionOrElectMe() {//go only on if there's no reporter with a newer version
+    /*
+     * Method used to check the newest daemon version
+     */
+    private void checkNewerVersionOrElectMe() {
         for (Plugin pl : server.getPluginManager().getPlugins()) {
             Integer ver = Integer.getInteger(PROP_RV_PREFIX + pl.getName());
             if (pl.isEnabled() && ver != null && ver > API_VERSION) {
@@ -219,12 +203,15 @@
         System.setProperty(PROP_CURR, plugin.getName());
     }
 
+    /*
+     * Common method to send the json data to the REST API
+     */
     private void sendJson(String url, String json) throws IOException {
         // Create connection
         final URLConnection connection = new URL(url).openConnection();
         // Prepare data
         final byte[] bytes = json.getBytes();
-        // Connection parameters TODO: use costants?
+        // Connection parameters
         connection.addRequestProperty("User-Agent", "StatsCraft/" + API_VERSION);
         connection.addRequestProperty("Content-Type", "application/json");
         connection.addRequestProperty("Content-Length", Integer.toString(bytes.length));
@@ -249,6 +236,9 @@
         }
     }
 
+    /*
+     * Task used to send the plugin related data
+     */
     private class PluginReportTask implements Runnable {
         @Override
         public void run() {
@@ -286,6 +276,9 @@
         }
     }
 
+    /*
+     * Task used to send the server related data
+     */
     private class ServerReportTask implements Runnable {
         @Override
         public void run() {
@@ -336,9 +329,6 @@
                 .put("pluginsCount", Integer.toString(pluginsCount))
                 .put("defaultGamemode", defaultGamemode);
 
-            //clear memory
-            customData.clear();
-
             // Send the data
             try {
                 sendJson(API_SERVER_URL, json.toString());
@@ -348,6 +338,9 @@
         }
     }
 
+    /*
+     * Task used to send the update data
+     */
     private class ServerUpdateTask implements Runnable {
         @Override
         public void run() {
@@ -367,6 +360,7 @@
             }
         }
 
+        // Compatible with 1.7 and 1.8+
         private int getOnlinePlayers() {
             int online = -1;
             try {
@@ -382,6 +376,9 @@
         }
     }
 
+    /*
+     * The metrics configuration manager
+     */
     private class MetricsConfig {
         private final File configFile;
         private FileConfiguration config;
@@ -403,6 +400,7 @@
                 config.set("uuid", UUID.randomUUID());
                 changes = true;
             }
+            // Validate the UUID string
             try {
                 UUID.fromString(config.getString("uuid"));
             } catch (IllegalArgumentException ignore) {
@@ -437,6 +435,9 @@
         }
     }
 
+    /*
+     * Small Json builder
+     */
     private static class NJson {
         private StringBuilder builder;
 
@@ -488,17 +489,13 @@
             return b;
         }
 
-        private String array(String... elements) {
-            return array(Arrays.asList(elements));
-        }
-
         private String array(List<String> elements) {
             StringBuilder b = new StringBuilder();
             for (String e : elements) {
                 if (b.length() > 0) {
                     b.append(",");
                 }
-                b.append("\"" + prepare(e) + "\"");
+                b.append("\"").append(prepare(e)).append("\"");
             }
             return "[" + b.toString() + "]";
         }
